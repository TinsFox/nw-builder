var Promise = require('bluebird');
var npm = Promise.promisifyAll(require('npm'));
<<<<<<< HEAD
=======
var semver = require('semver');
>>>>>>> e226195d

function getNPMVersions() {
    return npm.loadAsync()
        .then(function() {
            return Promise.promisify(npm.commands.info)(['nodewebkit', 'versions'], true);
        });
}

function filterVersions(data) {
    // filter out patch/build versions
    var versions = data[Object.keys(data)[0]].versions.filter(function(version) {
        return !/\-/.test(version);
    });
    // sort highest to lowest
    versions.sort(function(a, b) {
        return semver.lt(a, b);
    });
    return versions;
}

module.exports = {
    getLatestVersion: function() {
        return getNPMVersions()
            .then(filterVersions)
            .then(function(versions) {
                return versions[0];
            });
    },
    getVersions: function () {
        return getNPMVersions()
            .then(filterVersions)
            .then(this.getVersionNames);
    },
    getVersionNames: function (version) {
        // The nodewebkit npm package tracks the version of node-webkit, which is why we build
        // the archive names using the versions from npm.
        return new Promise(function(resolve, reject) {
            if (!version || version === 'latest') {
                reject('You need to specify a version (eg 0.8.4) if you disable checkVersions');
            } else {
                if (!Array.isArray(version)) version = [version];
                resolve(version.map(function(v) {
                    return {
                        'version': v,
                        'platforms': {
                            'win':     'v' + v + '/node-webkit-v' + v + '-win-ia32.zip',
                            'osx':     'v' + v + '/node-webkit-v' + v + '-osx-ia32.zip',
                            'linux32': 'v' + v + '/node-webkit-v' + v + '-linux-ia32.tar.gz',
                            'linux64': 'v' + v + '/node-webkit-v' + v + '-linux-x64.tar.gz'
                        }
                    };
                }));
            }
        });
    }
};<|MERGE_RESOLUTION|>--- conflicted
+++ resolved
@@ -1,9 +1,6 @@
 var Promise = require('bluebird');
 var npm = Promise.promisifyAll(require('npm'));
-<<<<<<< HEAD
-=======
 var semver = require('semver');
->>>>>>> e226195d
 
 function getNPMVersions() {
     return npm.loadAsync()
