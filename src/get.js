import { spawnSync } from "node:child_process";
import { createWriteStream, existsSync } from "node:fs";
import { mkdir, readdir, rm, rmdir } from "node:fs/promises";
import { get as getRequest } from "node:https";
import { resolve } from "node:path";
import { arch as ARCH, platform as PLATFORM, exit as EXIT } from "node:process";

import progress from "cli-progress";
import compressing from "compressing";

import { log } from "./log.js";
import { PLATFORM_KV, ARCH_KV } from "./util.js";
import { replaceFfmpeg } from "./util/ffmpeg.js";

/**
 * _Note: This an internal function which is not called directly. Please see example usage below._
 *
 * Get binaries.
 *
 * @example
 * // Minimal Usage (uses default values)
 * nwbuild({
 *   mode: "get",
 * });
 *
 * @example
 * // Unofficial macOS builds (upto v0.75.0)
 * nwbuild({
 *   mode: "get",
 *   platform: "osx",
 *   arch: "arm64",
 *   downloadUrl: "https://github.com/corwin-of-amber/nw.js/releases/download",
 *   manifestUrl: "https://raw.githubusercontent.com/nwutils/nw-builder/main/src/util/osx.arm.versions.json",
 * });
 *
 * @example
 * // China mirror
 * nwbuild({
 *  mode: "get",
 *  downloadUrl: "https://npm.taobao.org/mirrors/nwjs",
 * });
 *
 * @example
 * // Singapore mirror
 * nwbuild({
 *  mode: "get",
 *  downloadUrl: "https://cnpmjs.org/mirrors/nwjs/",
 * });
 *
 * @example
 * // FFMPEG (proprietary codecs)
 * // Please read the license's constraints: https://nwjs.readthedocs.io/en/latest/For%20Developers/Enable%20Proprietary%20Codecs/#get-ffmpeg-binaries-from-the-community
 * nwbuild({
 *   mode: "get",
 *   ffmpeg: true,
 * });
 *
 * @param  {object}                   options              Get mode options
 * @param  {string}                   options.version      NW.js runtime version. Defaults to "latest".
 * @param  {"normal" | "sdk"}         options.flavor       NW.js build flavor. Defaults to "normal".
 * @param  {"linux" | "osx" | "win"}  options.platform     Target platform. Defaults to host platform.
 * @param  {"ia32" | "x64" | "arm64"} options.arch         Target architecture. Defaults to host architecture.
 * @param  {string}                   options.downloadUrl  File server to download from. Defaults to "https://dl.nwjs.io". Set "https://npm.taobao.org/mirrors/nwjs" for China mirror or "https://cnpmjs.org/mirrors/nwjs/" for Singapore mirror.
 * @param  {string}                   options.cacheDir     Cache directory path. Defaults to "./cache"
 * @param  {boolean}                  options.cache        If false, remove cache before download. Defaults to true.
 * @param  {boolean}                  options.ffmpeg       If true, ffmpeg is not downloaded. Defaults to false.
 * @return {Promise<void>}
 */
export async function get({
  version = "latest",
  flavor = "normal",
  platform = PLATFORM_KV[PLATFORM],
  arch = ARCH_KV[ARCH],
  downloadUrl = "https://dl.nwjs.io",
  cacheDir = "./cache",
  cache = true,
  ffmpeg = false,
}) {
  await get_nwjs({
    version,
    flavor,
    platform,
    arch,
    downloadUrl,
    cacheDir,
    cache,
  });
  if (ffmpeg === true) {
    await get_ffmpeg({
      version,
      flavor,
      platform,
      arch,
      downloadUrl,
      cacheDir,
      cache,
    });
  }
}

/**
 * Note: This an internal function which is not called directly. Please see example usage below.
 *
 * Get NW.js binaries
 *
 * @param  {object}                   options              Get mode options
 * @param  {string}                   options.version      NW.js runtime version. Defaults to "latest".
 * @param  {"normal" | "sdk"}         options.flavor       NW.js build flavor. Defaults to "normal".
 * @param  {"linux" | "osx" | "win"}  options.platform     Target platform. Defaults to host platform.
 * @param  {"ia32" | "x64" | "arm64"} options.arch         Target architecture. Defaults to host architecture.
 * @param  {string}                   options.downloadUrl  File server to download from. Defaults to "https://dl.nwjs.io". Set "https://npm.taobao.org/mirrors/nwjs" for China mirror or "https://cnpmjs.org/mirrors/nwjs/" for Singapore mirror.
 * @param  {string}                   options.cacheDir     Cache directory path. Defaults to "./cache"
 * @param  {boolean}                  options.cache        If false, remove cache before download. Defaults to true.
 * @return {Promise<void>}
 */
async function get_nwjs({
  version = "latest",
  flavor = "normal",
  platform = PLATFORM_KV[PLATFORM],
  arch = ARCH_KV[ARCH],
  downloadUrl = "https://dl.nwjs.io",
  cacheDir = "./cache",
  cache = true,
}) {
  log.debug(`Start getting binaries`);
  let nwCached = true;
  const nwDir = resolve(
    cacheDir,
    `nwjs${flavor === "sdk" ? "-sdk" : ""}-v${version}-${platform}-${arch}`,
  );
  let out = undefined;
  let url = undefined;
  const bar = new progress.SingleBar({}, progress.Presets.rect);

  // Set download url and destination.
  if (
    downloadUrl === "https://dl.nwjs.io" ||
    downloadUrl === "https://npm.taobao.org/mirrors/nwjs" ||
    downloadUrl === "https://npmmirror.com/mirrors/nwjs"
  ) {
    url = `${downloadUrl}/v${version}/nwjs${
      flavor === "sdk" ? "-sdk" : ""
    }-v${version}-${platform}-${arch}.${
      platform === "linux" ? "tar.gz" : "zip"
    }`;
    out = resolve(cacheDir, `nw.${platform === "linux" ? "tgz" : "zip"}`);
  }

  // If options.cache is false, remove cache.
  if (cache === false) {
    log.debug(`Removing existing binaries`);
    rmdir(nwDir, { recursive: true, force: true });
  }

  // Check if cache exists.
  try {
    await readdir(nwDir);
    log.debug(`Found existing binaries`);
  } catch (error) {
    log.debug(`No existing binaries`);
    nwCached = false;
  }

  // If not cached, then download.
  if (nwCached === false) {
    log.debug(`Downloading binaries`);
    await mkdir(nwDir, { recursive: true });

    const stream = createWriteStream(out);
    const request = new Promise((resolve, reject) => {
      getRequest(url, (response) => {
        log.debug(`Response from ${url}`);
        // For GitHub releases and mirrors, we need to follow the redirect.
        if (
          downloadUrl === "https://npm.taobao.org/mirrors/nwjs" ||
          downloadUrl === "https://npmmirror.com/mirrors/nwjs"
        ) {
          url = response.headers.location;
        }

        getRequest(url, (response) => {
          log.debug(`Response from ${url}`);
          let chunks = 0;
          bar.start(Number(response.headers["content-length"]), 0);
          response.on("data", async (chunk) => {
            chunks += chunk.length;
            bar.increment();
            bar.update(chunks);
          });

          response.on("error", (error) => {
            reject(error);
          });

          response.on("end", () => {
            log.debug(`Binary fully downloaded`);
            bar.stop();
            if (platform === "linux") {
<<<<<<< HEAD
              compressing.tgz
                .uncompress(out, ffmpeg ? nwDir : cacheDir)
                .then(() => resolve());
=======
              compressing.tgz.uncompress(out, cacheDir).then(() => resolve());
            } else if (platform === "osx") {
              //TODO: compressing package does not restore symlinks on some macOS (eg: circleCI)
              const exec = function (cmd) {
                log.debug(cmd);
                const result = spawnSync(cmd, {
                  shell: true,
                  stdio: "inherit",
                });
                if (result.status !== 0) {
                  log.debug(`Command failed with status ${result.status}`);
                  if (result.error) console.log(result.error);
                  EXIT(1);
                }
                return resolve();
              };
              exec(`unzip -o "${out}" -d "${cacheDir}"`);
>>>>>>> 78903c41
            } else {
              compressing.zip.uncompress(out, cacheDir).then(() => resolve());
            }
          });

          response.pipe(stream);
        });

        response.on("error", (error) => {
          reject(error);
        });
      });
    });

    // Remove compressed file after download and decompress.
    return request.then(async () => {
      log.debug(`Binary decompressed starting removal`);

      await rm(
        resolve(cacheDir, `nw.${platform === "linux" ? "tgz" : "zip"}`),
        { recursive: true, force: true },
      );
      log.debug(`Binary zip removed`);
    });
  }
}

/**
 *
 * Note: This an internal function which is not called directly. Please see example usage below.
 *
 * Get FFmpeg binary.
 *
 * @param  {object}                   options           Get mode options
 * @param  {string}                   options.version   NW.js runtime version. Defaults to "latest".
 * @param  {"normal" | "sdk"}         options.flavor    NW.js build flavor. Defaults to "normal".
 * @param  {"linux" | "osx" | "win"}  options.platform  Target platform. Defaults to host platform.
 * @param  {"ia32" | "x64" | "arm64"} options.arch      Target architecture. Defaults to host architecture.
 * @param  {string}                   options.cacheDir  Cache directory path. Defaults to "./cache"
 * @param  {boolean}                  options.cache     If false, remove cache before download. Defaults to true.
 * @return {Promise<void>}
 */
async function get_ffmpeg({
  version = "latest",
  flavor = "normal",
  platform = PLATFORM_KV[PLATFORM],
  arch = ARCH_KV[ARCH],
  cacheDir = "./cache",
  cache = true,
}) {
  log.debug(`Start getting binaries`);
  const nwDir = resolve(
    cacheDir,
    `nwjs${flavor === "sdk" ? "-sdk" : ""}-v${version}-${platform}-${arch}`,
  );
  const bar = new progress.SingleBar({}, progress.Presets.rect);

  // If options.ffmpeg is true, then download ffmpeg.
  const downloadUrl =
    "https://github.com/nwjs-ffmpeg-prebuilt/nwjs-ffmpeg-prebuilt/releases/download";
  let url = `${downloadUrl}/${version}/${version}-${platform}-${arch}.zip`;
  const out = resolve(cacheDir, `ffmpeg-v${version}-${platform}-${arch}.zip`);

  // If options.cache is false, remove cache.
  if (cache === false) {
    log.debug(`Removing existing binaries`);
    await rm(out, {
      recursive: true,
      force: true,
    });
  }

  const unzipFFMPeg = async () => {
    if (platform === "linux") {
      await compressing.tgz.uncompress(out, nwDir);
    } else {
      await compressing.zip.uncompress(out, nwDir);
    }
    let ffmpegFile;
    if (platform === "linux") {
      ffmpegFile = "libffmpeg.so";
    } else if (platform === "win") {
      ffmpegFile = "ffmpeg.dll";
    } else if (platform === "osx") {
      ffmpegFile = "libffmpeg.dylib";
    }
    await replaceFfmpeg(platform, nwDir, ffmpegFile);

    if (cache === false) {
      log.debug(`Removing FFMPEG zip cache`);
      await rm(out, {
        recursive: true,
        force: true,
      });
      log.debug(`FFMPEG zip cache removed`);
    }
  };
  // Check if cache exists.
  if (existsSync(out)) {
    log.debug(`Found existing FFMPEG cache`);
    await unzipFFMPeg();
    return;
  }

  log.debug(`Downloading FFMPEG`);
  const stream = createWriteStream(out);
  const request = new Promise((resolve, reject) => {
    getRequest(url, (response) => {
      log.debug(`Response from ${url}`);
      // For GitHub releases and mirrors, we need to follow the redirect.
      url = response.headers.location;

      getRequest(url, (response) => {
        log.debug(`Response from ${url}`);
        let chunks = 0;
        bar.start(Number(response.headers["content-length"]), 0);
        response.on("data", async (chunk) => {
          chunks += chunk.length;
          bar.increment();
          bar.update(chunks);
        });

        response.on("error", (error) => {
          reject(error);
        });

        response.on("end", () => {
          log.debug(`FFMPEG fully downloaded`);
          bar.stop();
          resolve();
        });

        response.pipe(stream);
      });

      response.on("error", (error) => {
        reject(error);
      });
    });
  });

  // Remove compressed file after download and decompress.
  return request.then(unzipFFMPeg);
}<|MERGE_RESOLUTION|>--- conflicted
+++ resolved
@@ -196,11 +196,6 @@
             log.debug(`Binary fully downloaded`);
             bar.stop();
             if (platform === "linux") {
-<<<<<<< HEAD
-              compressing.tgz
-                .uncompress(out, ffmpeg ? nwDir : cacheDir)
-                .then(() => resolve());
-=======
               compressing.tgz.uncompress(out, cacheDir).then(() => resolve());
             } else if (platform === "osx") {
               //TODO: compressing package does not restore symlinks on some macOS (eg: circleCI)
@@ -218,7 +213,6 @@
                 return resolve();
               };
               exec(`unzip -o "${out}" -d "${cacheDir}"`);
->>>>>>> 78903c41
             } else {
               compressing.zip.uncompress(out, cacheDir).then(() => resolve());
             }
